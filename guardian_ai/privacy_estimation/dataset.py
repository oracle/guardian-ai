--- conflicted
+++ resolved
@@ -168,7 +168,6 @@
         self.df_x, self.df_y = df_x, df_y
         self.splits = {}
 
-<<<<<<< HEAD
     def split_dataset(
         self,
         seed: int,
@@ -177,9 +176,6 @@
         df_x: pd.DataFrame = None,
         df_y: pd.Series = None
     ):
-=======
-    def split_dataset(self, seed: int, split_array: List[float], split_names: List[str] = None):
->>>>>>> 6775b9af
         """
         Splits dataset according to the specified fractions.
 
